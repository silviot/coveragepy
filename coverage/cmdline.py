--- conflicted
+++ resolved
@@ -717,14 +717,10 @@
     try:
         start = time.clock()
         status = CoverageScript().command_line(argv)
-<<<<<<< HEAD
-    except ExceptionDuringRun as err:
-=======
         end = time.clock()
         if 0:
             print("time: %.3fs" % (end - start))
-    except ExceptionDuringRun:
->>>>>>> 5a60936a
+    except ExceptionDuringRun as err:
         # An exception was caught while running the product code.  The
         # sys.exc_info() return tuple is packed into an ExceptionDuringRun
         # exception.
